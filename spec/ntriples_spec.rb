# -*- encoding: utf-8 -*-
require File.join(File.dirname(__FILE__), 'spec_helper')
require 'rdf/ntriples'
require 'rdf/spec/format'
require 'rdf/spec/reader'
require 'rdf/spec/writer'

describe RDF::NTriples::Format do
  before(:each) do
    @format_class = RDF::NTriples::Format
  end
  
  # @see lib/rdf/spec/format.rb in rdf-spec
  include RDF_Format

  describe ".for" do
    formats = [
      :ntriples,
      'etc/doap.nt',
      {:file_name      => 'etc/doap.nt'},
      {:file_extension => 'nt'},
      {:content_type   => 'text/plain'},
      {:content_type   => 'application/n-triples'},
    ].each do |arg|
      it "discovers with #{arg.inspect}" do
        RDF::Format.for(arg).should == @format_class
      end
    end

    {
      :ntriples => "<a> <b> <c> .",
      :literal => '<a> <b> "literal" .',
      :multi_line => %(<a>\n  <b>\n  "literal"\n .),
    }.each do |sym, str|
      it "detects #{sym}" do
        @format_class.for {str}.should == @format_class
      end
    end
  end

  describe "#to_sym" do
    specify {@format_class.to_sym.should == :ntriples}
  end

  describe "#name" do
    specify {@format_class.name.should == "N-Triples"}
  end
  
  describe ".detect" do
    {
      :ntriples => "<a> <b> <c> .",
      :literal => '<a> <b> "literal" .',
      :multi_line => %(<a>\n  <b>\n  "literal"\n .),
    }.each do |sym, str|
      it "detects #{sym}" do
        @format_class.detect(str).should be_true
      end
    end

    {
      :nquads        => "<a> <b> <c> <d> . ",
      :nq_literal    => '<a> <b> "literal" <d> .',
      :nq_multi_line => %(<a>\n  <b>\n  "literal"\n <d>\n .),
      :turtle        => "@prefix foo: <bar> .\n foo:a foo:b <c> .",
      :trig          => "{<a> <b> <c> .}",
      :rdfxml        => '<rdf:RDF about="foo"></rdf:RDF>',
      :n3            => '@prefix foo: <bar> .\nfoo:bar = {<a> <b> <c>} .',
    }.each do |sym, str|
      it "does not detect #{sym}" do
        @format_class.detect(str).should be_false
      end
    end
  end
end

describe RDF::NTriples::Reader do
  let!(:doap) {File.expand_path("../../etc/doap.nt", __FILE__)}
  let!(:doap_count) {File.open(doap).each_line.to_a.length}
  before(:each) do
    @reader = RDF::NTriples::Reader.new
  end
  
  # @see lib/rdf/spec/reader.rb in rdf-spec
  include RDF_Reader

  describe ".for" do
    formats = [
      :ntriples,
      'etc/doap.nt',
      {:file_name      => 'etc/doap.nt'},
      {:file_extension => 'nt'},
      {:content_type   => 'application/n-triples'},
      {:content_type   => 'text/plain'},
    ].each do |arg|
      it "discovers with #{arg.inspect}" do
        RDF::Reader.for(arg).should == RDF::NTriples::Reader
      end
    end

    context "content_type text/plain with non-N-Triples content" do
      {
        :nquads        => "<a> <b> <c> <d> . ",
        :nq_literal    => '<a> <b> "literal" <d> .',
        :nq_multi_line => %(<a>\n  <b>\n  "literal"\n <d>\n .),
      }.each do |sym, str|
        it "does not detect #{sym}" do
          f = RDF::Reader.for(:content_type => "text/plain", :sample => str)
          f.should_not == RDF::NTriples::Reader
        end
      end
    end
  end

  it "should return :ntriples for to_sym" do
    @reader.class.to_sym.should == :ntriples
    @reader.to_sym.should == :ntriples
  end

  describe ".initialize" do
    it "reads doap string" do
      g = RDF::Graph.new << RDF::NTriples::Reader.new(File.read(doap))
      g.count.should == doap_count
    end
    it "reads doap IO" do
      g = RDF::Graph.new
      RDF::NTriples::Reader.new(File.open(doap)) do |r|
        g << r
      end
      g.count.should == doap_count
    end
  end

  describe ".open" do
    it "reads doap string" do
      g = RDF::Graph.new
      RDF::NTriples::Reader.open(doap) do |r|
        g << r
      end
      g.count.should == doap_count
    end
  end
end

describe RDF::NTriples::Writer do
  before(:each) do
    @writer_class = RDF::NTriples::Writer
    @writer = RDF::NTriples::Writer.new
  end

  describe ".for" do
    formats = [
      :ntriples,
      'etc/doap.nt',
      {:file_name      => 'etc/doap.nt'},
      {:file_extension => 'nt'},
      {:content_type   => 'text/plain'},
      {:content_type   => 'application/n-triples'},
    ].each do |arg|
      it "discovers with #{arg.inspect}" do
        RDF::Writer.for(arg).should == RDF::NTriples::Writer
      end
    end
  end

  # @see lib/rdf/spec/writer.rb in rdf-spec
  include RDF_Writer

  it "should return :ntriples for to_sym" do
    RDF::NTriples::Writer.to_sym.should == :ntriples
  end
end

describe RDF::NTriples do
  let(:testfile) {fixture_path('test.nt')}

  before :each do
    @reader = RDF::NTriples::Reader
    @writer = RDF::NTriples::Writer
  end

  context "when created" do
    it "should accept files" do
      lambda { @reader.new(File.open(testfile)) }.should_not raise_error
    end

    it "should accept IO streams" do
      lambda { @reader.new(StringIO.new('')) }.should_not raise_error
    end

    it "should accept strings" do
      lambda { @reader.new('') }.should_not raise_error
    end
  end

  context "when decoding text" do
    # @see http://www.w3.org/TR/rdf-testcases/#ntrip_strings
    it "should correctly unescape ASCII characters (#x0-#x7F)" do
      (0x00..0x7F).each { |u| @reader.unescape(@writer.escape(u.chr)).should == u.chr }
    end

    # @see http://www.w3.org/TR/rdf-testcases/#ntrip_strings
    it "should correctly unescape Unicode characters (#x80-#x10FFFF)" do
      (0x7F..0xFFFF).to_a.sample(100).each do |u|
        begin
          next unless (c = u.chr(::Encoding::UTF_8)).valid_encoding?
          @reader.unescape(@writer.escape(c)).should == c
        rescue RangeError
        end
      end
      (0x10000..0x2FFFF).to_a.sample(100).each do |u| # NB: there's nothing much beyond U+2FFFF
        begin
          next unless (c = u.chr(::Encoding::UTF_8)).valid_encoding?
          @reader.unescape(@writer.escape(c)).should == c
        rescue RangeError
        end
      end
    end

    context "unescape Unicode strings" do
      strings = {
        "\u677E\u672C \u540E\u5B50" => "松本 后子",
        "D\u00FCrst"                => "Dürst",
        "\\U00015678another"         => "\u{15678}another",
      }
      strings.each do |string, unescaped|
        specify string do
          unescaped = unescaped.dup.force_encoding(Encoding::UTF_8)
          @reader.unescape(string.dup).should == unescaped
        end
      end
    end

    context "unescape escaped Unicode strings" do
      strings = {
        "_\\u221E_"                 => "_\xE2\x88\x9E_", # U+221E, infinity symbol
        "_\\u6C34_"                 => "_\xE6\xB0\xB4_", # U+6C34, 'water' in Chinese
        "\\u677E\\u672C \\u540E\\u5B50" => "松本 后子",
        "D\\u00FCrst"                => "Dürst",
      }
      strings.each do |string, unescaped|
        specify string do
          unescaped = unescaped.dup.force_encoding(Encoding::UTF_8)
          @reader.unescape(string.dup).should == unescaped
        end
      end
    end
  end

  context "when encoding text to ASCII" do
    let(:encoding) { "".respond_to?(:encoding) ? ::Encoding::ASCII : nil}

    # @see http://www.w3.org/TR/rdf-testcases/#ntrip_strings
    it "should correctly escape ASCII characters (#x0-#x7F)" do
      (0x00..0x08).each { |u| @writer.escape(u.chr, encoding).should == "\\u#{u.to_s(16).upcase.rjust(4, '0')}" }
      @writer.escape(0x09.chr, encoding).should == "\\t"
      @writer.escape(0x0A.chr, encoding).should == "\\n"
      (0x0B..0x0C).each { |u| @writer.escape(u.chr, encoding).should == "\\u#{u.to_s(16).upcase.rjust(4, '0')}" }
      @writer.escape(0x0D.chr, encoding).should == "\\r"
      (0x0E..0x1F).each { |u| @writer.escape(u.chr, encoding).should == "\\u#{u.to_s(16).upcase.rjust(4, '0')}" }
      (0x20..0x21).each { |u| @writer.escape(u.chr, encoding).should == u.chr }
      @writer.escape(0x22.chr, encoding).should == "\\\""
      (0x23..0x5B).each { |u| @writer.escape(u.chr, encoding).should == u.chr }
      @writer.escape(0x5C.chr, encoding).should == "\\\\"
      (0x5D..0x7E).each { |u| @writer.escape(u.chr, encoding).should == u.chr }
      @writer.escape(0x7F.chr, encoding).should == "\\u007F"
    end

    # @see http://www.w3.org/TR/rdf-testcases/#ntrip_strings
    # @see http://en.wikipedia.org/wiki/Mapping_of_Unicode_characters#Planes
    it "should correctly escape Unicode characters (#x80-#x10FFFF)" do
      (0x80..0xFFFF).to_a.sample(100).each do |u|
        begin
          next unless (c = u.chr(::Encoding::UTF_8)).valid_encoding?
          @writer.escape(c, encoding).should == "\\u#{u.to_s(16).upcase.rjust(4, '0')}"
        rescue RangeError
        end
      end
      (0x10000..0x2FFFF).to_a.sample(100).each do |u| # NB: there's nothing much beyond U+2FFFF
        begin
          next unless (c = u.chr(::Encoding::UTF_8)).valid_encoding?
          @writer.escape(c, encoding).should == "\\U#{u.to_s(16).upcase.rjust(8, '0')}"
        rescue RangeError
        end
      end
    end

    it "should correctly escape Unicode strings" do
      strings = {
        "_\xE2\x88\x9E_" => "_\\u221E_", # U+221E, infinity symbol
        "_\xE6\xB0\xB4_" => "_\\u6C34_", # U+6C34, 'water' in Chinese
      }
      strings.each do |string, escaped|
        string = string.dup.force_encoding(Encoding::UTF_8)
        @writer.escape(string).should == escaped
      end
    end

    # @see http://github.com/bendiken/rdf/issues/#issue/7
    it "should correctly handle RDF.rb issue #7" do
      input  = %Q(<http://openlibrary.org/b/OL3M> <http://RDVocab.info/Elements/titleProper> "Jh\xC5\xABl\xC4\x81." .)
      output = %Q(<http://openlibrary.org/b/OL3M> <http://RDVocab.info/Elements/titleProper> "Jh\\u016Bl\\u0101." .)
      writer = RDF::NTriples::Writer.new(StringIO.new, :encoding => :ascii)
      writer.format_statement(RDF::NTriples.unserialize(input)).should == output
    end
  end

  context "when encoding text to UTF-8" do
    let(:encoding) { "".respond_to?(:encoding) ? ::Encoding::UTF_8 : nil}

    # @see http://www.w3.org/TR/rdf-testcases/#ntrip_strings
    it "should correctly escape ASCII characters (#x0-#x7F)" do
      (0x00..0x07).each { |u| @writer.escape(u.chr, encoding).should == "\\u#{u.to_s(16).upcase.rjust(4, '0')}" }
<<<<<<< HEAD
      @writer.escape(0x08.chr, encoding).should == "\\b"
      @writer.escape(0x09.chr, encoding).should == "\\t"
      @writer.escape(0x0A.chr, encoding).should == "\\n"
      (0x0B..0x0B).each { |u| @writer.escape(u.chr, encoding).should == "\\u#{u.to_s(16).upcase.rjust(4, '0')}" }
      @writer.escape(0x0C.chr, encoding).should == "\\f"
=======
      @writer.escape(0x08.chr, encoding).should == (encoding ? "\\b" : "\\u0008")
      @writer.escape(0x09.chr, encoding).should == "\\t"
      @writer.escape(0x0A.chr, encoding).should == "\\n"
      (0x0B..0x0B).each { |u| @writer.escape(u.chr, encoding).should == "\\u#{u.to_s(16).upcase.rjust(4, '0')}" }
      @writer.escape(0x0C.chr, encoding).should == (encoding ? "\\f" : "\\u000C")
>>>>>>> d8925eeb
      @writer.escape(0x0D.chr, encoding).should == "\\r"
      (0x0E..0x1F).each { |u| @writer.escape(u.chr, encoding).should == "\\u#{u.to_s(16).upcase.rjust(4, '0')}" }
      (0x20..0x21).each { |u| @writer.escape(u.chr, encoding).should == u.chr }
      @writer.escape(0x22.chr, encoding).should == "\\\""
      (0x23..0x5B).each { |u| @writer.escape(u.chr, encoding).should == u.chr }
      @writer.escape(0x5C.chr, encoding).should == "\\\\"
      (0x5D..0x7E).each { |u| @writer.escape(u.chr, encoding).should == u.chr }
      @writer.escape(0x7F.chr, encoding).should == "\\u007F"
    end

    # @see http://www.w3.org/TR/rdf-testcases/#ntrip_strings
    # @see http://en.wikipedia.org/wiki/Mapping_of_Unicode_characters#Planes
    it "should not escape Unicode characters (#x80-#x10FFFF)" do
      (0x80..0xFFFF).to_a.sample(100).each do |u|
        begin
          next unless (c = u.chr(::Encoding::UTF_8)).valid_encoding?
          @writer.escape(c, encoding).should == c
        rescue RangeError
        end
      end
      (0x10000..0x2FFFF).to_a.sample(100).each do |u| # NB: there's nothing much beyond U+2FFFF
        begin
          next unless (c = u.chr(::Encoding::UTF_8)).valid_encoding?
          @writer.escape(c, encoding).should == c
        rescue RangeError
        end
      end
    end

    it "should not escape Unicode strings" do
      strings = [
        "_\u221E_", # U+221E, infinity symbol
        "_\u6C34_", # U+6C34, 'water' in Chinese
      ]
      strings.each do |string|
<<<<<<< HEAD
        string = string.dup.force_encoding(Encoding::UTF_8)
=======
        string = string.dup.force_encoding(Encoding::UTF_8) if string.respond_to?(:force_encoding)
>>>>>>> d8925eeb
        @writer.escape(string, encoding).should == string
      end
    end
  end

  context "when reading" do
    it "should parse empty lines" do
      ["\n", "\r\n", "\r"].each do |input|
        lambda { @reader.new(input).to_a.should be_empty }.should_not raise_error
      end
    end

    it "should parse comment lines" do
      ["#\n", "# \n"].each do |input|
        lambda { @reader.new(input).to_a.should be_empty }.should_not raise_error
      end
    end

    it "should parse comment lines preceded by whitespace" do
      ["\t#\n", " #\n"].each do |input|
        lambda { @reader.new(input).to_a.should be_empty }.should_not raise_error
      end
    end

    it "should parse W3C's test data" do
      @reader.new(File.open(testfile)).to_a.size.should == 30
    end

    it "should parse terms" do
      bnode = @reader.unserialize('_:foobar')
      bnode.should_not be_nil
      bnode.should be_a_node
      bnode.id.should == 'foobar'

      uri = @reader.unserialize('<http://ar.to/#self>')
      uri.should_not be_nil
      uri.should be_a_uri
      uri.to_s.should == 'http://ar.to/#self'

      hello = @reader.unserialize('"Hello"')
      hello.should_not be_nil
      hello.should be_a_literal
      hello.value.should == 'Hello'

      stmt = @reader.unserialize("<http://rubygems.org/gems/rdf> <http://purl.org/dc/terms/creator> <http://ar.to/#self> .")
      stmt.should_not be_nil
      stmt.should be_a_statement
    end

    describe "with nodes" do
      it "should read two named nodes as the same node" do
        stmt = @reader.unserialize("_:a <http://www.w3.org/2002/07/owl#sameAs> _:a .")
        stmt.subject.should == stmt.object
        stmt.subject.should be_eql(stmt.object)
      end
      
      it "should read two named nodes in different instances as different nodes" do
        stmt1 = @reader.unserialize("_:a <http://www.w3.org/2002/07/owl#sameAs> _:a .")
        stmt2 = @reader.unserialize("_:a <http://www.w3.org/2002/07/owl#sameAs> _:a .")
        stmt1.subject.should == stmt2.subject
        stmt1.subject.should_not be_eql(stmt2.subject)
      end
    end
    
    describe "with literal encodings" do
      {
        'Dürst'          => '_:a <http://pred> "D\u00FCrst" .',
        'simple literal' => '<http://subj> <http://pred>  "simple literal" .',
        'backslash:\\'   => '<http://subj> <http://pred> "backslash:\\\\" .',
        'dquote:"'       => '<http://subj> <http://pred> "dquote:\"" .',
        "newline:\n"     => '<http://subj> <http://pred> "newline:\n" .',
        "return\r"       => '<http://subj> <http://pred> "return\r" .',
        "tab:\t"         => '<http://subj> <http://pred> "tab:\t" .',
        "form feed:\f"   => '<http://subj> <http://pred> "form feed:\u000C" .',
        "backspace:\b"   => '<http://subj> <http://pred> "backspace:\u0008" .',
        "é"              => '<http://subj> <http://pred> "\u00E9" .',
        "€"              => '<http://subj> <http://pred> "\u20AC" .',
      }.each_pair do |contents, triple|
        specify "test #{contents}" do
          stmt = @reader.unserialize(triple)
          stmt.object.value.should == contents
        end
      end

      it "should parse long literal with escape" do
        nt = %(<http://subj> <http://pred> "\\U00015678another" .)
          statement = @reader.unserialize(nt)
          statement.object.value.should == "\u{15678}another"
      end

      {
        "three uris"  => "<http://example.org/resource1> <http://example.org/property> <http://example.org/resource2> .",
        "spaces and tabs throughout" => " 	 <http://example.org/resource3> 	 <http://example.org/property>	 <http://example.org/resource2> 	.	 ",
        "line ending with CR NL" => "<http://example.org/resource4> <http://example.org/property> <http://example.org/resource2> .\r\n",
        "literal escapes (1)" => '<http://example.org/resource7> <http://example.org/property> "simple literal" .',
        "literal escapes (2)" => '<http://example.org/resource8> <http://example.org/property> "backslash:\\\\" .',
        "literal escapes (3)" => '<http://example.org/resource9> <http://example.org/property> "dquote:\"" .',
        "literal escapes (4)" => '<http://example.org/resource10> <http://example.org/property> "newline:\n" .',
        "literal escapes (5)" => '<http://example.org/resource11> <http://example.org/property> "return:\r" .',
        "literal escapes (6)" => '<http://example.org/resource12> <http://example.org/property> "tab:\t" .',
        "Space is optional before final . (2)" => ['<http://example.org/resource14> <http://example.org/property> "x".', '<http://example.org/resource14> <http://example.org/property> "x" .'],

        "XML Literals as Datatyped Literals (1)" => '<http://example.org/resource21> <http://example.org/property> ""^^<http://www.w3.org/2000/01/rdf-schema#XMLLiteral> .',
        "XML Literals as Datatyped Literals (2)" => '<http://example.org/resource22> <http://example.org/property> " "^^<http://www.w3.org/2000/01/rdf-schema#XMLLiteral> .',
        "XML Literals as Datatyped Literals (3)" => '<http://example.org/resource23> <http://example.org/property> "x"^^<http://www.w3.org/2000/01/rdf-schema#XMLLiteral> .',
        "XML Literals as Datatyped Literals (4)" => '<http://example.org/resource23> <http://example.org/property> "\""^^<http://www.w3.org/2000/01/rdf-schema#XMLLiteral> .',
        "XML Literals as Datatyped Literals (5)" => '<http://example.org/resource24> <http://example.org/property> "<a></a>"^^<http://www.w3.org/2000/01/rdf-schema#XMLLiteral> .',
        "XML Literals as Datatyped Literals (6)" => '<http://example.org/resource25> <http://example.org/property> "a <b></b>"^^<http://www.w3.org/2000/01/rdf-schema#XMLLiteral> .',
        "XML Literals as Datatyped Literals (7)" => '<http://example.org/resource26> <http://example.org/property> "a <b></b> c"^^<http://www.w3.org/2000/01/rdf-schema#XMLLiteral> .',
        "XML Literals as Datatyped Literals (8)" => '<http://example.org/resource26> <http://example.org/property> "a\n<b></b>\nc"^^<http://www.w3.org/2000/01/rdf-schema#XMLLiteral> .',
        "XML Literals as Datatyped Literals (9)" => '<http://example.org/resource27> <http://example.org/property> "chat"^^<http://www.w3.org/2000/01/rdf-schema#XMLLiteral> .',

        "Plain literals with languages (1)" => '<http://example.org/resource30> <http://example.org/property> "chat"@fr .',
        "Plain literals with languages (2)" => '<http://example.org/resource31> <http://example.org/property> "chat"@en .',

        "Typed Literals" => '<http://example.org/resource32> <http://example.org/property> "abc"^^<http://example.org/datatype1> .',
      }.each_pair do |name, nt|
        specify "test #{name}" do
          statement = @reader.unserialize([nt].flatten.first)
          @writer.serialize(statement).chomp.should == [nt].flatten.last.gsub(/\s+/, " ").strip
        end
      end
    end

    describe "with URI i18n URIs" do
      {
        %(<http://a/b#Dürst> <http://www.w3.org/1999/02/22-rdf-syntax-ns#type> "URI straight in UTF8".) => %(<http://a/b#D\\u00FCrst> <http://www.w3.org/1999/02/22-rdf-syntax-ns#type> "URI straight in UTF8" .),
        %(<http://a/b#a> <http://a/b#related> <http://a/b#\u3072\u3089\u304C\u306A>.) => %(<http://a/b#a> <http://a/b#related> <http://a/b#\\u3072\\u3089\\u304C\\u306A> .),
      }.each_pair do |src, res|
        specify src do
          stmt1 = @reader.unserialize(src)
          stmt2 = @reader.unserialize(res)
          stmt1.should == stmt2
        end
      end
    end

    context "with invalid input" do
      {
        "nt-syntax-bad-struct-01" => %q(<http://example/s> <http://example/p> <http://example/o>, <http://example/o2> .),
        "nt-syntax-bad-struct-02" => %q(<http://example/s> <http://example/p> <http://example/o>; <http://example/p2>, <http://example/o2> .),
        "nt-syntax-bad-lang-01" => %q(<http://example/s> <http://example/p> "string"@1 .),
        "nt-syntax-bad-string-05" => %q(<http://example/s> <http://example/p> """abc""" .),
        "nt-syntax-bad-num-01" => %q(<http://example/s> <http://example/p> 1 .),
        "nt-syntax-bad-num-02" => %q(<http://example/s> <http://example/p> 1.0 .),
        "nt-syntax-bad-num-03" => %q(<http://example/s> <http://example/p> 1.0e0 .),
      }.each do |name, nt|
        it name do
          lambda {@reader.new(nt, :validate => true).to_a}.should raise_error(RDF::ReaderError)
        end
      end
    end
  end

  context "when writing" do
    let!(:stmt) {
      s = RDF::URI("http://rubygems.org/gems/rdf")
      p = RDF::DC.creator
      o = RDF::URI("http://ar.to/#self")
      RDF::Statement.new(s, p, o)
    }
    let!(:stmt_string) {
      "<http://rubygems.org/gems/rdf> <http://purl.org/dc/terms/creator> <http://ar.to/#self> ."
    }
    let!(:graph) {
      RDF::Graph.new << stmt
    }

    it "should correctly format statements" do
      @writer.new.format_statement(stmt).should == stmt_string
    end

    context "should correctly format blank nodes" do
      specify {@writer.new.format_node(RDF::Node.new('foobar')).should == '_:foobar'}
      specify {@writer.new.format_node(RDF::Node.new('')).should_not == '_:'}
    end

    it "should correctly format URI references" do
      @writer.new.format_uri(RDF::URI('http://rdf.rubyforge.org/')).should == '<http://rdf.rubyforge.org/>'
    end

    it "should correctly format plain literals" do
      @writer.new.format_literal(RDF::Literal.new('Hello, world!')).should == '"Hello, world!"'
    end

    it "should correctly format language-tagged literals" do
      @writer.new.format_literal(RDF::Literal.new('Hello, world!', :language => :en)).should == '"Hello, world!"@en'
    end

    it "should correctly format datatyped literals" do
      @writer.new.format_literal(RDF::Literal.new(3.1415)).should == '"3.1415"^^<http://www.w3.org/2001/XMLSchema#double>'
    end

    it "should output statements to a string buffer" do
      output = @writer.buffer { |writer| writer << stmt }
      output.should == "#{stmt_string}\n"
    end

    it "should dump statements to a string buffer" do
      output = StringIO.new
      @writer.dump(graph, output)
      output.string.should == "#{stmt_string}\n"
    end

    it "should dump arrays of statements to a string buffer" do
      output = StringIO.new
      @writer.dump(graph.to_a, output)
      output.string.should == "#{stmt_string}\n"
    end

    it "should dump statements to a file" do
      require 'tmpdir' # for Dir.tmpdir
      @writer.dump(graph, filename = File.join(Dir.tmpdir, "test.nt"))
      File.read(filename).should == "#{stmt_string}\n"
      File.unlink(filename)
    end

<<<<<<< HEAD
    context ":encoding" do
      [Encoding::ASCII, Encoding::UTF_8].each do |encoding|
        it "dumps as #{encoding}" do
          s = @writer.dump(graph, nil, :encoding => encoding)
          s.should be_a(String)
          s.encoding.should == encoding
        end

        it "dumps to file as #{encoding}" do
          output = StringIO.new
          s = @writer.dump(graph, output, :encoding => encoding)
          output.external_encoding.should == encoding
        end

        it "takes encoding from file external_encoding" do
          output = StringIO.new
          output.set_encoding encoding
          s = @writer.dump(graph, output)
          output.external_encoding.should == encoding
=======
    context ":encoding", :ruby => "1.9" do
      %w(US-ASCII UTF-8).each do |encoding_name|
        context encoding_name do
          let(:encoding) { ::Encoding.find(encoding_name)}
          it "dumps to String" do
            s = @writer.dump(graph, nil, :encoding => encoding)
            s.should be_a(String)
            s.encoding.should == encoding
          end

          it "dumps to file" do
            output = StringIO.new
            s = @writer.dump(graph, output, :encoding => encoding)
            output.external_encoding.should == encoding
          end

          it "takes encoding from file external_encoding" do
            output = StringIO.new
            output.set_encoding encoding
            s = @writer.dump(graph, output)
            output.external_encoding.should == encoding
          end
>>>>>>> d8925eeb
        end
      end
    end
  end
end<|MERGE_RESOLUTION|>--- conflicted
+++ resolved
@@ -310,19 +310,11 @@
     # @see http://www.w3.org/TR/rdf-testcases/#ntrip_strings
     it "should correctly escape ASCII characters (#x0-#x7F)" do
       (0x00..0x07).each { |u| @writer.escape(u.chr, encoding).should == "\\u#{u.to_s(16).upcase.rjust(4, '0')}" }
-<<<<<<< HEAD
-      @writer.escape(0x08.chr, encoding).should == "\\b"
-      @writer.escape(0x09.chr, encoding).should == "\\t"
-      @writer.escape(0x0A.chr, encoding).should == "\\n"
-      (0x0B..0x0B).each { |u| @writer.escape(u.chr, encoding).should == "\\u#{u.to_s(16).upcase.rjust(4, '0')}" }
-      @writer.escape(0x0C.chr, encoding).should == "\\f"
-=======
       @writer.escape(0x08.chr, encoding).should == (encoding ? "\\b" : "\\u0008")
       @writer.escape(0x09.chr, encoding).should == "\\t"
       @writer.escape(0x0A.chr, encoding).should == "\\n"
       (0x0B..0x0B).each { |u| @writer.escape(u.chr, encoding).should == "\\u#{u.to_s(16).upcase.rjust(4, '0')}" }
       @writer.escape(0x0C.chr, encoding).should == (encoding ? "\\f" : "\\u000C")
->>>>>>> d8925eeb
       @writer.escape(0x0D.chr, encoding).should == "\\r"
       (0x0E..0x1F).each { |u| @writer.escape(u.chr, encoding).should == "\\u#{u.to_s(16).upcase.rjust(4, '0')}" }
       (0x20..0x21).each { |u| @writer.escape(u.chr, encoding).should == u.chr }
@@ -358,11 +350,7 @@
         "_\u6C34_", # U+6C34, 'water' in Chinese
       ]
       strings.each do |string|
-<<<<<<< HEAD
         string = string.dup.force_encoding(Encoding::UTF_8)
-=======
-        string = string.dup.force_encoding(Encoding::UTF_8) if string.respond_to?(:force_encoding)
->>>>>>> d8925eeb
         @writer.escape(string, encoding).should == string
       end
     end
@@ -580,28 +568,7 @@
       File.unlink(filename)
     end
 
-<<<<<<< HEAD
     context ":encoding" do
-      [Encoding::ASCII, Encoding::UTF_8].each do |encoding|
-        it "dumps as #{encoding}" do
-          s = @writer.dump(graph, nil, :encoding => encoding)
-          s.should be_a(String)
-          s.encoding.should == encoding
-        end
-
-        it "dumps to file as #{encoding}" do
-          output = StringIO.new
-          s = @writer.dump(graph, output, :encoding => encoding)
-          output.external_encoding.should == encoding
-        end
-
-        it "takes encoding from file external_encoding" do
-          output = StringIO.new
-          output.set_encoding encoding
-          s = @writer.dump(graph, output)
-          output.external_encoding.should == encoding
-=======
-    context ":encoding", :ruby => "1.9" do
       %w(US-ASCII UTF-8).each do |encoding_name|
         context encoding_name do
           let(:encoding) { ::Encoding.find(encoding_name)}
@@ -623,7 +590,6 @@
             s = @writer.dump(graph, output)
             output.external_encoding.should == encoding
           end
->>>>>>> d8925eeb
         end
       end
     end
