--- conflicted
+++ resolved
@@ -415,15 +415,9 @@
         "http://www.example.com/"
       ],
     }.each do |name, (input, output)|
-<<<<<<< HEAD
-      it "#canonicalize #{name}", :pending => ("1.8 difference" if RUBY_VERSION < "1.9") do
+      it "#canonicalize #{name}" do
         u1 = RDF::URI(input)
         u2 = RDF::URI(output)
-=======
-      let(:u1) {RDF::URI(input)}
-      let(:u2) {RDF::URI(output)}
-      it "#canonicalize #{name}" do
->>>>>>> db98bc07
         u1.canonicalize.to_s.should == u2.to_s
         u1.should == u1
       end
@@ -443,11 +437,11 @@
 
       %w(http://foo a) => "http://foo/a",
       %w(http://foo /a) => "http://foo/a",
-      %w(http://foo #a) => "http://foo/#a",
+      %w(http://foo #a) => "http://foo#a",
 
       %w(http://foo/ a) => "http://foo/a",
       %w(http://foo/ /a) => "http://foo/a",
-      %w(http://foo/ #a) => "http://foo/#a", #!!
+      %w(http://foo/ #a) => "http://foo#a", #!!
 
       %w(http://foo# a) => "http://foo#a",
       %w(http://foo# /a) => "http://foo/a", #!!
